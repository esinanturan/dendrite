--- conflicted
+++ resolved
@@ -75,11 +75,7 @@
 	"INSERT INTO syncapi_output_room_events (" +
 	"room_id, event_id, headered_event_json, type, sender, contains_url, add_state_ids, remove_state_ids, session_id, transaction_id, exclude_from_sync" +
 	") VALUES ($1, $2, $3, $4, $5, $6, $7, $8, $9, $10, $11) " +
-<<<<<<< HEAD
-	"ON CONFLICT ON CONSTRAINT syncapi_event_id_idx DO UPDATE SET exclude_from_sync = $11 WHERE $11 = false " +
-=======
 	"ON CONFLICT ON CONSTRAINT syncapi_event_id_idx DO UPDATE SET exclude_from_sync = (excluded.exclude_from_sync AND $11) " +
->>>>>>> 41fd15b9
 	"RETURNING id"
 
 const selectEventsSQL = "" +
