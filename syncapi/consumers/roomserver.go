// Copyright 2017 Vector Creations Ltd
//
// Licensed under the Apache License, Version 2.0 (the "License");
// you may not use this file except in compliance with the License.
// You may obtain a copy of the License at
//
//     http://www.apache.org/licenses/LICENSE-2.0
//
// Unless required by applicable law or agreed to in writing, software
// distributed under the License is distributed on an "AS IS" BASIS,
// WITHOUT WARRANTIES OR CONDITIONS OF ANY KIND, either express or implied.
// See the License for the specific language governing permissions and
// limitations under the License.

package consumers

import (
	"context"
	"encoding/json"
	"fmt"

	"github.com/getsentry/sentry-go"
	"github.com/matrix-org/dendrite/roomserver/api"
	"github.com/matrix-org/dendrite/setup/config"
	"github.com/matrix-org/dendrite/setup/jetstream"
	"github.com/matrix-org/dendrite/setup/process"
	"github.com/matrix-org/dendrite/syncapi/notifier"
	"github.com/matrix-org/dendrite/syncapi/storage"
	"github.com/matrix-org/dendrite/syncapi/types"
	"github.com/matrix-org/gomatrixserverlib"
	"github.com/nats-io/nats.go"
	log "github.com/sirupsen/logrus"
)

// OutputRoomEventConsumer consumes events that originated in the room server.
type OutputRoomEventConsumer struct {
	cfg          *config.SyncAPI
	rsAPI        api.RoomserverInternalAPI
	jetstream    nats.JetStreamContext
	topic        string
	db           storage.Database
	pduStream    types.StreamProvider
	inviteStream types.StreamProvider
	notifier     *notifier.Notifier
}

// NewOutputRoomEventConsumer creates a new OutputRoomEventConsumer. Call Start() to begin consuming from room servers.
func NewOutputRoomEventConsumer(
	process *process.ProcessContext,
	cfg *config.SyncAPI,
	js nats.JetStreamContext,
	store storage.Database,
	notifier *notifier.Notifier,
	pduStream types.StreamProvider,
	inviteStream types.StreamProvider,
	rsAPI api.RoomserverInternalAPI,
) *OutputRoomEventConsumer {
<<<<<<< HEAD

	consumer := internal.ContinualConsumer{
		Process:        process,
		ComponentName:  "syncapi/roomserver",
		Topic:          string(cfg.Matrix.JetStream.TopicFor(jetstream.OutputRoomEvent)),
		Consumer:       kafkaConsumer,
		PartitionStore: store,
	}
	s := &OutputRoomEventConsumer{
=======
	return &OutputRoomEventConsumer{
>>>>>>> eff8b360
		cfg:          cfg,
		jetstream:    js,
		topic:        cfg.Matrix.JetStream.TopicFor(jetstream.OutputRoomEvent),
		db:           store,
		notifier:     notifier,
		pduStream:    pduStream,
		inviteStream: inviteStream,
		rsAPI:        rsAPI,
	}
}

// Start consuming from room servers
func (s *OutputRoomEventConsumer) Start() error {
	_, err := s.jetstream.Subscribe(s.topic, s.onMessage)
	return err
}

// onMessage is called when the sync server receives a new event from the room server output log.
// It is not safe for this function to be called from multiple goroutines, or else the
// sync stream position may race and be incorrectly calculated.
func (s *OutputRoomEventConsumer) onMessage(msg *nats.Msg) {
	// Parse out the event JSON
	var err error
	var output api.OutputEvent
	if err = json.Unmarshal(msg.Data, &output); err != nil {
		// If the message was invalid, log it and move on to the next message in the stream
		log.WithError(err).Errorf("roomserver output log: message parse failure")
		_ = msg.Ack()
		return
	}

	switch output.Type {
	case api.OutputTypeNewRoomEvent:
		// Ignore redaction events. We will add them to the database when they are
		// validated (when we receive OutputTypeRedactedEvent)
		event := output.NewRoomEvent.Event
		if event.Type() == gomatrixserverlib.MRoomRedaction && event.StateKey() == nil {
			// in the special case where the event redacts itself, just pass the message through because
			// we will never see the other part of the pair
			if event.Redacts() != event.EventID() {
				_ = msg.Ack()
				return
			}
		}
		s.onNewRoomEvent(context.TODO(), *output.NewRoomEvent)
	case api.OutputTypeOldRoomEvent:
		s.onOldRoomEvent(context.TODO(), *output.OldRoomEvent)
	case api.OutputTypeNewInviteEvent:
		s.onNewInviteEvent(context.TODO(), *output.NewInviteEvent)
	case api.OutputTypeRetireInviteEvent:
		s.onRetireInviteEvent(context.TODO(), *output.RetireInviteEvent)
	case api.OutputTypeNewPeek:
		s.onNewPeek(context.TODO(), *output.NewPeek)
	case api.OutputTypeRetirePeek:
		s.onRetirePeek(context.TODO(), *output.RetirePeek)
	case api.OutputTypeRedactedEvent:
		s.onRedactEvent(context.TODO(), *output.RedactedEvent)
	default:
		log.WithField("type", output.Type).Debug(
			"roomserver output log: ignoring unknown output type",
		)
		_ = msg.Ack()
	}
	if err != nil {
		log.WithError(err).Error("roomserver output log: failed to process event")
		_ = msg.Nak()
		return
	}

	_ = msg.Ack()
}

func (s *OutputRoomEventConsumer) onRedactEvent(
	ctx context.Context, msg api.OutputRedactedEvent,
) error {
	err := s.db.RedactEvent(ctx, msg.RedactedEventID, msg.RedactedBecause)
	if err != nil {
		log.WithError(err).Error("RedactEvent error'd")
		return err
	}
	// fake a room event so we notify clients about the redaction, as if it were
	// a normal event.
	return s.onNewRoomEvent(ctx, api.OutputNewRoomEvent{
		Event: msg.RedactedBecause,
	})
}

func (s *OutputRoomEventConsumer) onNewRoomEvent(
	ctx context.Context, msg api.OutputNewRoomEvent,
) error {
	ev := msg.Event
	addsStateEvents := msg.AddsState()

	ev, err := s.updateStateEvent(ev)
	if err != nil {
		sentry.CaptureException(err)
		return err
	}

	for i := range addsStateEvents {
		addsStateEvents[i], err = s.updateStateEvent(addsStateEvents[i])
		if err != nil {
			sentry.CaptureException(err)
			return err
		}
	}

	if msg.RewritesState {
		if err = s.db.PurgeRoomState(ctx, ev.RoomID()); err != nil {
			sentry.CaptureException(err)
			return fmt.Errorf("s.db.PurgeRoom: %w", err)
		}
	}

	pduPos, err := s.db.WriteEvent(
		ctx,
		ev,
		addsStateEvents,
		msg.AddsStateEventIDs,
		msg.RemovesStateEventIDs,
		msg.TransactionID,
		false,
	)
	if err != nil {
		// panic rather than continue with an inconsistent database
		log.WithFields(log.Fields{
			"event_id":   ev.EventID(),
			"event":      string(ev.JSON()),
			log.ErrorKey: err,
			"add":        msg.AddsStateEventIDs,
			"del":        msg.RemovesStateEventIDs,
		}).Panicf("roomserver output log: write new event failure")
		return nil
	}

	if pduPos, err = s.notifyJoinedPeeks(ctx, ev, pduPos); err != nil {
		log.WithError(err).Errorf("Failed to notifyJoinedPeeks for PDU pos %d", pduPos)
		sentry.CaptureException(err)
		return err
	}

	s.pduStream.Advance(pduPos)
	s.notifier.OnNewEvent(ev, ev.RoomID(), nil, types.StreamingToken{PDUPosition: pduPos})

	return nil
}

func (s *OutputRoomEventConsumer) onOldRoomEvent(
	ctx context.Context, msg api.OutputOldRoomEvent,
) error {
	ev := msg.Event

	// TODO: The state key check when excluding from sync is designed
	// to stop us from lying to clients with old state, whilst still
	// allowing normal timeline events through. This is an absolute
	// hack but until we have some better strategy for dealing with
	// old events in the sync API, this should at least prevent us
	// from confusing clients into thinking they've joined/left rooms.
	pduPos, err := s.db.WriteEvent(
		ctx,
		ev,
		[]*gomatrixserverlib.HeaderedEvent{},
		[]string{},           // adds no state
		[]string{},           // removes no state
		nil,                  // no transaction
		ev.StateKey() != nil, // exclude from sync?
	)
	if err != nil {
		// panic rather than continue with an inconsistent database
		log.WithFields(log.Fields{
			"event_id":   ev.EventID(),
			"event":      string(ev.JSON()),
			log.ErrorKey: err,
		}).Panicf("roomserver output log: write old event failure")
		return nil
	}

	if pduPos, err = s.notifyJoinedPeeks(ctx, ev, pduPos); err != nil {
		log.WithError(err).Errorf("Failed to notifyJoinedPeeks for PDU pos %d", pduPos)
		return err
	}

	s.pduStream.Advance(pduPos)
	s.notifier.OnNewEvent(ev, ev.RoomID(), nil, types.StreamingToken{PDUPosition: pduPos})

	return nil
}

func (s *OutputRoomEventConsumer) notifyJoinedPeeks(ctx context.Context, ev *gomatrixserverlib.HeaderedEvent, sp types.StreamPosition) (types.StreamPosition, error) {
	if ev.Type() != gomatrixserverlib.MRoomMember {
		return sp, nil
	}
	membership, err := ev.Membership()
	if err != nil {
		return sp, fmt.Errorf("ev.Membership: %w", err)
	}
	// TODO: check that it's a join and not a profile change (means unmarshalling prev_content)
	if membership == gomatrixserverlib.Join {
		// check it's a local join
		_, domain, err := gomatrixserverlib.SplitID('@', *ev.StateKey())
		if err != nil {
			return sp, fmt.Errorf("gomatrixserverlib.SplitID: %w", err)
		}
		if domain != s.cfg.Matrix.ServerName {
			return sp, nil
		}

		// cancel any peeks for it
		peekSP, peekErr := s.db.DeletePeeks(ctx, ev.RoomID(), *ev.StateKey())
		if peekErr != nil {
			return sp, fmt.Errorf("s.db.DeletePeeks: %w", peekErr)
		}
		if peekSP > 0 {
			sp = peekSP
		}
	}
	return sp, nil
}

func (s *OutputRoomEventConsumer) onNewInviteEvent(
	ctx context.Context, msg api.OutputNewInviteEvent,
) {
	if msg.Event.StateKey() == nil {
		log.WithFields(log.Fields{
			"event": string(msg.Event.JSON()),
		}).Panicf("roomserver output log: invite has no state key")
		return
	}
	pduPos, err := s.db.AddInviteEvent(ctx, msg.Event)
	if err != nil {
		sentry.CaptureException(err)
		// panic rather than continue with an inconsistent database
		log.WithFields(log.Fields{
			"event_id":   msg.Event.EventID(),
			"event":      string(msg.Event.JSON()),
			"pdupos":     pduPos,
			log.ErrorKey: err,
		}).Panicf("roomserver output log: write invite failure")
		return
	}

	s.inviteStream.Advance(pduPos)
	s.notifier.OnNewInvite(types.StreamingToken{InvitePosition: pduPos}, *msg.Event.StateKey())
}

func (s *OutputRoomEventConsumer) onRetireInviteEvent(
	ctx context.Context, msg api.OutputRetireInviteEvent,
) {
	pduPos, err := s.db.RetireInviteEvent(ctx, msg.EventID)
	if err != nil {
		sentry.CaptureException(err)
		// panic rather than continue with an inconsistent database
		log.WithFields(log.Fields{
			"event_id":   msg.EventID,
			log.ErrorKey: err,
		}).Panicf("roomserver output log: remove invite failure")
		return
	}

	// Notify any active sync requests that the invite has been retired.
	s.inviteStream.Advance(pduPos)
	s.notifier.OnNewInvite(types.StreamingToken{InvitePosition: pduPos}, msg.TargetUserID)
}

func (s *OutputRoomEventConsumer) onNewPeek(
	ctx context.Context, msg api.OutputNewPeek,
) {
	sp, err := s.db.AddPeek(ctx, msg.RoomID, msg.UserID, msg.DeviceID)
	if err != nil {
		sentry.CaptureException(err)
		// panic rather than continue with an inconsistent database
		log.WithFields(log.Fields{
			log.ErrorKey: err,
		}).Panicf("roomserver output log: write peek failure")
		return
	}

	// tell the notifier about the new peek so it knows to wake up new devices
	// TODO: This only works because the peeks table is reusing the same
	// index as PDUs, but we should fix this
	s.pduStream.Advance(sp)
	s.notifier.OnNewPeek(msg.RoomID, msg.UserID, msg.DeviceID, types.StreamingToken{PDUPosition: sp})
}

func (s *OutputRoomEventConsumer) onRetirePeek(
	ctx context.Context, msg api.OutputRetirePeek,
) {
	sp, err := s.db.DeletePeek(ctx, msg.RoomID, msg.UserID, msg.DeviceID)
	if err != nil {
		// panic rather than continue with an inconsistent database
		log.WithFields(log.Fields{
			log.ErrorKey: err,
		}).Panicf("roomserver output log: write peek failure")
		return
	}

	// tell the notifier about the new peek so it knows to wake up new devices
	// TODO: This only works because the peeks table is reusing the same
	// index as PDUs, but we should fix this
	s.pduStream.Advance(sp)
	s.notifier.OnRetirePeek(msg.RoomID, msg.UserID, msg.DeviceID, types.StreamingToken{PDUPosition: sp})
}

func (s *OutputRoomEventConsumer) updateStateEvent(event *gomatrixserverlib.HeaderedEvent) (*gomatrixserverlib.HeaderedEvent, error) {
	if event.StateKey() == nil {
		return event, nil
	}
	stateKey := *event.StateKey()

	prevEvent, err := s.db.GetStateEvent(
		context.TODO(), event.RoomID(), event.Type(), stateKey,
	)
	if err != nil {
		return event, err
	}

	if prevEvent == nil || prevEvent.EventID() == event.EventID() {
		return event, nil
	}

	prev := types.PrevEventRef{
		PrevContent:   prevEvent.Content(),
		ReplacesState: prevEvent.EventID(),
		PrevSender:    prevEvent.Sender(),
	}

	event.Event, err = event.SetUnsigned(prev)
	return event, err
}<|MERGE_RESOLUTION|>--- conflicted
+++ resolved
@@ -55,19 +55,7 @@
 	inviteStream types.StreamProvider,
 	rsAPI api.RoomserverInternalAPI,
 ) *OutputRoomEventConsumer {
-<<<<<<< HEAD
-
-	consumer := internal.ContinualConsumer{
-		Process:        process,
-		ComponentName:  "syncapi/roomserver",
-		Topic:          string(cfg.Matrix.JetStream.TopicFor(jetstream.OutputRoomEvent)),
-		Consumer:       kafkaConsumer,
-		PartitionStore: store,
-	}
-	s := &OutputRoomEventConsumer{
-=======
 	return &OutputRoomEventConsumer{
->>>>>>> eff8b360
 		cfg:          cfg,
 		jetstream:    js,
 		topic:        cfg.Matrix.JetStream.TopicFor(jetstream.OutputRoomEvent),
